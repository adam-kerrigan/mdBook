use std::path::Path;
use std::collections::{VecDeque, BTreeMap};

use serde_json;
use handlebars::{Handlebars, RenderError, RenderContext, Helper, Renderable};


// Handlebars helper for navigation

pub fn previous(_h: &Helper, r: &Handlebars, rc: &mut RenderContext) -> Result<(), RenderError> {
    debug!("[fn]: previous (handlebars helper)");

    debug!("[*]: Get data from context");
    // get value from context data
    // rc.get_path() is current json parent path, you should always use it like this
    // param is the key of value you want to display
    let chapters = rc.context()
<<<<<<< HEAD
        .navigate(rc.get_path(), &VecDeque::new(), "chapters")?
        .to_owned();

    let current = rc.context()
        .navigate(rc.get_path(), &VecDeque::new(), "path")?
=======
        .navigate(rc.get_path(), &VecDeque::new(), "chapters")
        .to_owned();

    let current = rc.context()
        .navigate(rc.get_path(), &VecDeque::new(), "path")
>>>>>>> 19692c76
        .to_string()
        .replace("\"", "");


    debug!("[*]: Decode chapters from JSON");
    // Decode json format
    let decoded: Vec<BTreeMap<String, String>> = match serde_json::from_str(&chapters.to_string()) {
        Ok(data) => data,
        Err(_) => return Err(RenderError::new("Could not decode the JSON data")),
    };
    let mut previous: Option<BTreeMap<String, String>> = None;


    debug!("[*]: Search for current Chapter");
    // Search for current chapter and return previous entry
    for item in decoded {

        match item.get("path") {
            Some(path) if !path.is_empty() => {
                if path == &current {

                    debug!("[*]: Found current chapter");
                    if let Some(previous) = previous {

                        debug!("[*]: Creating BTreeMap to inject in context");
                        // Create new BTreeMap to extend the context: 'title' and 'link'
                        let mut previous_chapter = BTreeMap::new();

                        // Chapter title
                        match previous.get("name") {
                            Some(n) => {
                                debug!("[*]: Inserting title: {}", n);
                                previous_chapter.insert("title".to_owned(), json!(n))
                            },
                            None => {
                                debug!("[*]: No title found for chapter");
                                return Err(RenderError::new("No title found for chapter in JSON data"));
                            },
                        };

                        // Chapter link

                        match previous.get("path") {
                            Some(p) => {
                                // Hack for windows who tends to use `\` as separator instead of `/`
                                let path = Path::new(p).with_extension("html");
                                debug!("[*]: Inserting link: {:?}", path);

                                match path.to_str() {
                                    Some(p) => {
                                        previous_chapter.insert("link".to_owned(), json!(p.replace("\\", "/")));
                                    },
                                    None => return Err(RenderError::new("Link could not be converted to str")),
                                }
                            },
                            None => return Err(RenderError::new("No path found for chapter in JSON data")),
                        }

                        debug!("[*]: Inject in context");
                        // Inject in current context
                        let updated_context = rc.context().extend(&previous_chapter);

                        debug!("[*]: Render template");
                        // Render template
                        match _h.template() {
                            Some(t) => {
                                *rc.context_mut() = updated_context;
                                t.render(r, rc)?;
                            },
                            None => return Err(RenderError::new("Error with the handlebars template")),
                        }

                    }

                    break;
                } else {
                    previous = Some(item.clone());
                }
            },
            _ => continue,

        }

    }

    Ok(())
}




pub fn next(_h: &Helper, r: &Handlebars, rc: &mut RenderContext) -> Result<(), RenderError> {
    debug!("[fn]: next (handlebars helper)");

    debug!("[*]: Get data from context");
    // get value from context data
    // rc.get_path() is current json parent path, you should always use it like this
    // param is the key of value you want to display
    let chapters = rc.context()
<<<<<<< HEAD
        .navigate(rc.get_path(), &VecDeque::new(), "chapters")?
        .to_owned();

    let current = rc.context()
        .navigate(rc.get_path(), &VecDeque::new(), "path")?
=======
        .navigate(rc.get_path(), &VecDeque::new(), "chapters")
        .to_owned();

    let current = rc.context()
        .navigate(rc.get_path(), &VecDeque::new(), "path")
>>>>>>> 19692c76
        .to_string()
        .replace("\"", "");

    debug!("[*]: Decode chapters from JSON");
    // Decode json format
    let decoded: Vec<BTreeMap<String, String>> = match serde_json::from_str(&chapters.to_string()) {
        Ok(data) => data,
        Err(_) => return Err(RenderError::new("Could not decode the JSON data")),
    };
    let mut previous: Option<BTreeMap<String, String>> = None;

    debug!("[*]: Search for current Chapter");
    // Search for current chapter and return previous entry
    for item in decoded {

        match item.get("path") {

            Some(path) if !path.is_empty() => {

                if let Some(previous) = previous {

                    let previous_path = match previous.get("path") {
                        Some(p) => p,
                        None => return Err(RenderError::new("No path found for chapter in JSON data")),
                    };

                    if previous_path == &current {

                        debug!("[*]: Found current chapter");
                        debug!("[*]: Creating BTreeMap to inject in context");
                        // Create new BTreeMap to extend the context: 'title' and 'link'
                        let mut next_chapter = BTreeMap::new();

                        match item.get("name") {
                            Some(n) => {
                                debug!("[*]: Inserting title: {}", n);
                                next_chapter.insert("title".to_owned(), json!(n));
                            },
                            None => return Err(RenderError::new("No title found for chapter in JSON data")),
                        }


                        let link = Path::new(path).with_extension("html");
                        debug!("[*]: Inserting link: {:?}", link);

                        match link.to_str() {
                            Some(l) => {
                                // Hack for windows who tends to use `\` as separator instead of `/`
                                next_chapter.insert("link".to_owned(), json!(l.replace("\\", "/")));
                            },
                            None => return Err(RenderError::new("Link could not converted to str")),
                        }

                        debug!("[*]: Inject in context");
                        // Inject in current context
                        let updated_context = rc.context().extend(&next_chapter);

                        debug!("[*]: Render template");

                        // Render template
                        match _h.template() {
                            Some(t) => {
                                *rc.context_mut() = updated_context;
                                t.render(r, rc)?;
                            },
                            None => return Err(RenderError::new("Error with the handlebars template")),
                        }

                        break;
                    }
                }

                previous = Some(item.clone());
            },

            _ => continue,
        }
    }
    Ok(())
}<|MERGE_RESOLUTION|>--- conflicted
+++ resolved
@@ -15,19 +15,11 @@
     // rc.get_path() is current json parent path, you should always use it like this
     // param is the key of value you want to display
     let chapters = rc.context()
-<<<<<<< HEAD
         .navigate(rc.get_path(), &VecDeque::new(), "chapters")?
         .to_owned();
 
     let current = rc.context()
         .navigate(rc.get_path(), &VecDeque::new(), "path")?
-=======
-        .navigate(rc.get_path(), &VecDeque::new(), "chapters")
-        .to_owned();
-
-    let current = rc.context()
-        .navigate(rc.get_path(), &VecDeque::new(), "path")
->>>>>>> 19692c76
         .to_string()
         .replace("\"", "");
 
@@ -127,19 +119,11 @@
     // rc.get_path() is current json parent path, you should always use it like this
     // param is the key of value you want to display
     let chapters = rc.context()
-<<<<<<< HEAD
         .navigate(rc.get_path(), &VecDeque::new(), "chapters")?
         .to_owned();
 
     let current = rc.context()
         .navigate(rc.get_path(), &VecDeque::new(), "path")?
-=======
-        .navigate(rc.get_path(), &VecDeque::new(), "chapters")
-        .to_owned();
-
-    let current = rc.context()
-        .navigate(rc.get_path(), &VecDeque::new(), "path")
->>>>>>> 19692c76
         .to_string()
         .replace("\"", "");
 
